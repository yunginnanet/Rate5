--- conflicted
+++ resolved
@@ -350,13 +350,8 @@
 
 func BenchmarkCheck(b *testing.B) {
 	b.StopTimer()
-<<<<<<< HEAD
-	b.ReportAllocs()
-	limiter := NewDefaultLimiter()
-=======
-	limiter := NewDefaultLimiter()
-	b.ReportAllocs()
->>>>>>> fe846fd2
+	limiter := NewDefaultLimiter()
+	b.ReportAllocs()
 	b.StartTimer()
 	for n := 0; n < b.N; n++ {
 		limiter.Check(dummyTicker)
@@ -365,13 +360,8 @@
 
 func BenchmarkCheckHardcore(b *testing.B) {
 	b.StopTimer()
-<<<<<<< HEAD
-	b.ReportAllocs()
 	limiter := NewHardcoreLimiter(25, 25)
-=======
-	limiter := NewHardcoreLimiter(25, 25)
-	b.ReportAllocs()
->>>>>>> fe846fd2
+	b.ReportAllocs()
 	b.StartTimer()
 	for n := 0; n < b.N; n++ {
 		limiter.Check(dummyTicker)
@@ -380,13 +370,8 @@
 
 func BenchmarkCheckStrict(b *testing.B) {
 	b.StopTimer()
-<<<<<<< HEAD
-	b.ReportAllocs()
 	limiter := NewStrictLimiter(25, 25)
-=======
-	limiter := NewStrictLimiter(25, 25)
-	b.ReportAllocs()
->>>>>>> fe846fd2
+	b.ReportAllocs()
 	b.StartTimer()
 	for n := 0; n < b.N; n++ {
 		limiter.Check(dummyTicker)
@@ -395,13 +380,8 @@
 
 func BenchmarkCheckStringer(b *testing.B) {
 	b.StopTimer()
-<<<<<<< HEAD
-	b.ReportAllocs()
-	limiter := NewDefaultLimiter()
-=======
-	limiter := NewDefaultLimiter()
-	b.ReportAllocs()
->>>>>>> fe846fd2
+	limiter := NewDefaultLimiter()
+	b.ReportAllocs()
 	b.StartTimer()
 	for n := 0; n < b.N; n++ {
 		limiter.CheckStringer(dummyTicker)
@@ -410,13 +390,8 @@
 
 func BenchmarkPeek(b *testing.B) {
 	b.StopTimer()
-<<<<<<< HEAD
-	b.ReportAllocs()
-	limiter := NewDefaultLimiter()
-=======
-	limiter := NewDefaultLimiter()
-	b.ReportAllocs()
->>>>>>> fe846fd2
+	limiter := NewDefaultLimiter()
+	b.ReportAllocs()
 	b.StartTimer()
 	for n := 0; n < b.N; n++ {
 		limiter.Peek(dummyTicker)
@@ -425,13 +400,8 @@
 
 func BenchmarkConcurrentCheck(b *testing.B) {
 	b.StopTimer()
-<<<<<<< HEAD
-	b.ReportAllocs()
-	limiter := NewDefaultLimiter()
-=======
-	limiter := NewDefaultLimiter()
-	b.ReportAllocs()
->>>>>>> fe846fd2
+	limiter := NewDefaultLimiter()
+	b.ReportAllocs()
 	b.StartTimer()
 	b.RunParallel(func(pb *testing.PB) {
 		for pb.Next() {
@@ -442,13 +412,8 @@
 
 func BenchmarkConcurrentSetAndCheckHardcore(b *testing.B) {
 	b.StopTimer()
-<<<<<<< HEAD
-	b.ReportAllocs()
 	limiter := NewHardcoreLimiter(25, 25)
-=======
-	limiter := NewHardcoreLimiter(25, 25)
-	b.ReportAllocs()
->>>>>>> fe846fd2
+	b.ReportAllocs()
 	b.StartTimer()
 	b.RunParallel(func(pb *testing.PB) {
 		for pb.Next() {
@@ -459,13 +424,8 @@
 
 func BenchmarkConcurrentSetAndCheckStrict(b *testing.B) {
 	b.StopTimer()
-<<<<<<< HEAD
-	b.ReportAllocs()
 	limiter := NewDefaultStrictLimiter()
-=======
-	limiter := NewDefaultStrictLimiter()
-	b.ReportAllocs()
->>>>>>> fe846fd2
+	b.ReportAllocs()
 	b.StartTimer()
 	b.RunParallel(func(pb *testing.PB) {
 		for pb.Next() {
@@ -476,13 +436,8 @@
 
 func BenchmarkConcurrentPeek(b *testing.B) {
 	b.StopTimer()
-<<<<<<< HEAD
-	b.ReportAllocs()
-	limiter := NewDefaultLimiter()
-=======
-	limiter := NewDefaultLimiter()
-	b.ReportAllocs()
->>>>>>> fe846fd2
+	limiter := NewDefaultLimiter()
+	b.ReportAllocs()
 	b.StartTimer()
 	b.RunParallel(func(pb *testing.PB) {
 		for pb.Next() {
